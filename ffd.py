import numpy as np
from matplotlib import pyplot as plt

class FlareDataset(object):
    """
    A Flares object contains the energy (or other defining metric) of flares from a compendium of datasets
    (specifically FlareDataset objects).

    Attributes
    ----------
    datasets : list
        The FlareDataset objects making up Flares.
    n_total : int
        Total number of flares summed across all datasets.
    expt_total : float
        Total exposure time summed across all datasets.
    e : array
        Flare energies (or other defining metric) concatenated from all datasets and sorted in value.
    expt_detectable : array
        The total exposure time in which the event stored in "e" could have been detected. (I.e. the sum of the
        exposure times of datasets where the detection limit was below e.)
    cumfreq_naive : array
        Cumulative frequency of for events >=e assuming expt_total for all.
    cumfreq_corrected : array
        Cumulative frequency for events >=e accounting for differences in total time in which such events could have
        been detected.
    """

    def __init__(self, observations):
        """
        Creat a Flares object.

        Parameters
        ----------
        observations : list
            A list of FlareDataset objects. Make sure they use a consistent metric to characterize the flares (
            energy, equivalent duration, peak flux, etc.)

        Returns
        -------
        A Flares object :)

        """
        self.observations = observations

        # totals
        self.n_total = sum([data.n for data in observations])
        self.expt_total = np.sum([data.expt for data in observations])

        # event energies concatenated from all flare datasets
        self.e = np.concatenate([data.e for data in observations])
        self.e = np.sort(self.e)

        # exposure time in which an event of energy e *could* have been detected
        expts = np.array([data.expt for data in observations])
        elims = np.array([data.elim for data in observations])
        isort = np.argsort(elims)
        elims, expts = [a[isort] for a in [elims, expts]]
        self.expt_at_lim = np.cumsum(expts)
        self.elims, self.expts = elims, expts
<<<<<<< HEAD

        if self.n_total > 0:
            emax = max(np.max(elims), np.max(self.e))
            count, _ = np.histogram(self.e, np.append(elims, emax+1))
            self.n_detected = np.cumsum(count[::-1])[::-1]

            # cumulative frequencies ignoring differences in detection limits and correcting for them
            cumno = np.arange(self.n_total)[::-1] + 1
            self.cumfreq_naive = (cumno / self.expt_total)
            i_lims = np.searchsorted(elims, self.e, side='right')
            expt_detectable = self.expt_at_lim[i_lims - 1]
            cumno_corrected = np.cumsum(1. / expt_detectable[::-1])[::-1] * self.expt_total
            self.cumfreq_corrected = cumno_corrected / self.expt_total
        else:
            self.n_detected = np.array([0] * len(observations))
            self.cumfreq_naive = np.array([0] * len(observations))
            self.cumfreq_corrected = np.array([0] * len(observations))
=======
        count, _ = np.histogram(self.e, np.append(elims, self.e[-1]+1))
        self.n_detected = np.cumsum(count[::-1])[::-1]

        # cumulative frequencies ignoring differences in detection limits and correcting for them
        cumno = np.arange(self.n_total)[::-1] + 1
        self.cumfreq_naive = (cumno / self.expt_total)
        i_lims = np.searchsorted(elims, self.e, side='right')
        expt_detectable = self.expt_at_lim[i_lims - 1]
        cumno_corrected = np.cumsum(1. / expt_detectable[::-1])[::-1] * self.expt_total
        self.cumfreq_corrected = cumno_corrected / self.expt_total
>>>>>>> a996f286

    def plot_ffd(self, *args, **kwargs):
        """
        Plot a step function of the flare frequency distribution, with the option to adjust for differences in
        detection limits.

        Parameters
        ----------
        args :
            passed to the matplotlib plot function
        ax :
            matplotlib axes object on which to draw line
        corrected : boolean
            Whether to use the naive or corrected cumulative frequency. The naive value is more common for large
            datasets and produces a drop-off of the expected power-law at low flare energies.
        scale : 1.0
            Scale to apply to cumulative frequency (so you can use different units, for example).
        kwargs :
            passed to the matplotlib plot function

        Returns
        -------
        line :
            matplotlib line object
        """
        ax = kwargs.pop('ax', plt.gca())
        corrected = kwargs.pop('corrected', True)
        scale = kwargs.pop('scale', 1.0)
        cf = self.cumfreq_corrected if corrected else self.cumfreq_naive
<<<<<<< HEAD
        cf = cf*scale
        line, = ax.step(self.e, cf, where='pre', **kwargs)
        return line

=======
        line, = ax.step(self.e, cf, where='pre', **kwargs)
        return line

    def fit_powerlaw_dirty(self):
        """
        Returns a quick-and-dirty max-likelihood power law fit of the form

        f ~ e**-a

        where f is the cumulative frequency of flares with energies greater than e.

        Returns
        -------
        a, aerr: floats
            max likelihood power-law index and error
        """
        e = np.concatenate([data.e for data in self.datasets])
        elim = np.concatenate([[data.elim]*data.n for data in self.datasets])
        N = self.n_total
        a = N / (np.sum(np.log(e / elim)))
        assert a > 0
        aerr = N * a / (N - 1) / np.sqrt(N - 2)
        return a, aerr

    def loglike_powerlaw(self, params, e_uplim=np.inf):
        """
        Returns the log-likelihood of a power law fit of the form

        f = C*e**-a

        to the flare energy distribution, where f is the cumulative frequency of flares with energies greater than e
        and the rate of events follows a Poisson distribution independent of event energies. Intended for use with an
        emcee MCMC sampler.

        Parameters
        ----------
        params : list
            [a, C] in the power law function specified above.

        Returns
        -------
        loglike : float
            Log-likelihood of the fit to the flare distribution.

        """

        # I think this is not just a matter of summing the loglikes of the individual datasets because for a poisson
        # distribution, the prob of detecting some number of events over a given timeframe cannot be decomposed into a
        # product of the probabilities over pieces of that timeframe
        #
        # but I think I can decompose into event energy intervals
        # a, C = params
        # elims, expts = self.elims, self.expt_at_lim
        # elims = np.append(elims, e_uplim)
        # n = np.append(-np.diff(self.n_detected), self.n_detected[-1]) # number actually detected in each interval of limits
        # lams = C*expts*(elims[:-1]**-a - elims[1:]**-a) # expected no of events
        # poisson_loglikes = -lams + n*np.log(lams) - gammaln(n+1)
        # poisson_loglike = np.sum(poisson_loglikes)
        #
        # # now the events also have to account for different detection threshholds, but assume the same slope...
        # # here it is just the product of the probs for each dataset, so I can sum the loglikes
        # power_loglike = np.sum([d.loglike_powerindex(params, e_uplim=e_uplim) for d in self.datasets])

        # return poisson_loglike + power_loglike

        a, C = params
        xmin = np.concatenate([[d.elim]*d.n for d in self.datasets])
        expt = np.concatenate([[d.expt]*d.n for d in self.datasets])
        N = np.concatenate([[d.n]*d.n for d in self.datasets])
        x = np.concatenate([d.e for d in self.datasets])
        a = a + 1  # supplying cumulative but want regular exponent
        lam = expt * C * xmin ** (1 - a)
        return np.sum(-(lam - gammaln(N + 1)) / N + np.log(lam) + np.log((a - 1) / xmin) - a * np.log(x / xmin))

    def mcmc_powerlaw(self, nwalkers=50, nsteps=10000, a_prior=(0,np.inf), logC_prior=None, a_init=1.0, C_init=None,
                      e_uplim=np.inf):
        """
        Generate a PowerLawMCMC for a power law fit of the form

        f = C*e**-a

        to the flare energy distribution, where f is the cumulative frequency of flares with energies greater than e.
        This is the meat and potatoes of this whole ffd.py endeavor :)

        Parameters
        ----------
        nwalkers : int
            Number of walkers to use in the MCMC sampling.
        nsteps : int
            Number of steps to take before returning the MCMC sampler (more steps can be taken later).
        a_prior : list or function
            A function given the log-likelihood of different a values. An interval can also be specified as a 2-item
            list that will be turned into a uniform distribution between these values.
        logC_prior : list or function
            Similar ot a_prior. Log10(C) is used because the C parameter tends to be normally-distributed in log space.
        a_init : float or None
            Initial value for a to start the MCMC sampling. A small random factor will be applied. If None,
            fit_powerlaw_dirty will be used to get an a_init.
        C_init : float or None
            Similar to C_init. Note that the value is *not* in log space. If None, a rough estimate based on the
            number of events detected and a_init will be used.

        Returns
        -------
        chain : array
            MCMC chain of a,C values, given as an [nsteps,2] array. Hence a,C = chain.T.
        """

        a_prior, logC_prior = map(_prior_boilerplate, (a_prior, logC_prior))
>>>>>>> a996f286

class Observation(object):

    def __init__(self, detection_limit, exposure_time, flare_energies=[]):
        """
        Create a FlareDataset object.

        Parameters
        ----------
        detection_limit : float
            Minimum energy (or other flare metric) of a detectable event.
        exposure_time : float
            Total time in which flares could have been detected.
        flare_energies : array-like
            Energies (or other metric like equivalent duration, peak flux, ...) of the detected events. Use an empty
            list (default) if no events were detected but the dataset is still being included.
        """
        if np.any(flare_energies < detection_limit):
            raise ValueError('Detections below the detection limit don\'t make sense, but there appears to be one.')
        self.elim = detection_limit
        self.expt = exposure_time
        self.e = np.array(flare_energies)
        self.n = len(flare_energies)

<<<<<<< HEAD

=======
    def loglike_powerlaw(self, params, e_uplim=np.inf):
        """
        Returns the log-likelihood of a power law fit of the form

        f = C*e**-a

        to the flare energy distribution, where f is the cumulative frequency of flares with energies greater than e
        and the rate of events follows a Poisson distribution independent of event energies. Intended for use with an
        emcee MCMC sampler.

        Parameters
        ----------
        params : list
            [a, C] in the distribution given above

        Returns
        -------
        loglike : float
            log likelihood of powerlaw fit

        """
        return self.loglike_powerlaw(params) + self.loglike_rate(params, e_uplim)

    def loglike_rate(self, params, e_uplim=np.inf):
        a, C = params
        lam = self.expt * C * (self.elim ** -a - e_uplim ** -a)
        # note log(gamma(n+1)) = log(n!)
        return -lam + self.n*np.log(lam) - gammaln(self.n+1)

    def loglike_powerindex(self, params, e_uplim=np.inf):
        if self.n == 0:
            return 0
        a, C = params
        a = a + 1 # want exponent for proper pdf not cumulative function for this
        n = self.n
        elim = self.elim
        loglike = n * np.log((a - 1) / (elim**(1-a) - e_uplim**(1-a))) - a * np.sum(np.log(self.e))

        # just a check, can be removed eventually TODO
        if e_uplim == np.inf:
            loglike2 = n * np.log((a - 1) / elim) - a * np.sum(np.log(self.e / elim))
            assert np.allclose(loglike, loglike2)
        return loglike
>>>>>>> a996f286




<|MERGE_RESOLUTION|>--- conflicted
+++ resolved
@@ -58,7 +58,6 @@
         elims, expts = [a[isort] for a in [elims, expts]]
         self.expt_at_lim = np.cumsum(expts)
         self.elims, self.expts = elims, expts
-<<<<<<< HEAD
 
         if self.n_total > 0:
             emax = max(np.max(elims), np.max(self.e))
@@ -76,18 +75,6 @@
             self.n_detected = np.array([0] * len(observations))
             self.cumfreq_naive = np.array([0] * len(observations))
             self.cumfreq_corrected = np.array([0] * len(observations))
-=======
-        count, _ = np.histogram(self.e, np.append(elims, self.e[-1]+1))
-        self.n_detected = np.cumsum(count[::-1])[::-1]
-
-        # cumulative frequencies ignoring differences in detection limits and correcting for them
-        cumno = np.arange(self.n_total)[::-1] + 1
-        self.cumfreq_naive = (cumno / self.expt_total)
-        i_lims = np.searchsorted(elims, self.e, side='right')
-        expt_detectable = self.expt_at_lim[i_lims - 1]
-        cumno_corrected = np.cumsum(1. / expt_detectable[::-1])[::-1] * self.expt_total
-        self.cumfreq_corrected = cumno_corrected / self.expt_total
->>>>>>> a996f286
 
     def plot_ffd(self, *args, **kwargs):
         """
@@ -117,122 +104,10 @@
         corrected = kwargs.pop('corrected', True)
         scale = kwargs.pop('scale', 1.0)
         cf = self.cumfreq_corrected if corrected else self.cumfreq_naive
-<<<<<<< HEAD
         cf = cf*scale
         line, = ax.step(self.e, cf, where='pre', **kwargs)
         return line
 
-=======
-        line, = ax.step(self.e, cf, where='pre', **kwargs)
-        return line
-
-    def fit_powerlaw_dirty(self):
-        """
-        Returns a quick-and-dirty max-likelihood power law fit of the form
-
-        f ~ e**-a
-
-        where f is the cumulative frequency of flares with energies greater than e.
-
-        Returns
-        -------
-        a, aerr: floats
-            max likelihood power-law index and error
-        """
-        e = np.concatenate([data.e for data in self.datasets])
-        elim = np.concatenate([[data.elim]*data.n for data in self.datasets])
-        N = self.n_total
-        a = N / (np.sum(np.log(e / elim)))
-        assert a > 0
-        aerr = N * a / (N - 1) / np.sqrt(N - 2)
-        return a, aerr
-
-    def loglike_powerlaw(self, params, e_uplim=np.inf):
-        """
-        Returns the log-likelihood of a power law fit of the form
-
-        f = C*e**-a
-
-        to the flare energy distribution, where f is the cumulative frequency of flares with energies greater than e
-        and the rate of events follows a Poisson distribution independent of event energies. Intended for use with an
-        emcee MCMC sampler.
-
-        Parameters
-        ----------
-        params : list
-            [a, C] in the power law function specified above.
-
-        Returns
-        -------
-        loglike : float
-            Log-likelihood of the fit to the flare distribution.
-
-        """
-
-        # I think this is not just a matter of summing the loglikes of the individual datasets because for a poisson
-        # distribution, the prob of detecting some number of events over a given timeframe cannot be decomposed into a
-        # product of the probabilities over pieces of that timeframe
-        #
-        # but I think I can decompose into event energy intervals
-        # a, C = params
-        # elims, expts = self.elims, self.expt_at_lim
-        # elims = np.append(elims, e_uplim)
-        # n = np.append(-np.diff(self.n_detected), self.n_detected[-1]) # number actually detected in each interval of limits
-        # lams = C*expts*(elims[:-1]**-a - elims[1:]**-a) # expected no of events
-        # poisson_loglikes = -lams + n*np.log(lams) - gammaln(n+1)
-        # poisson_loglike = np.sum(poisson_loglikes)
-        #
-        # # now the events also have to account for different detection threshholds, but assume the same slope...
-        # # here it is just the product of the probs for each dataset, so I can sum the loglikes
-        # power_loglike = np.sum([d.loglike_powerindex(params, e_uplim=e_uplim) for d in self.datasets])
-
-        # return poisson_loglike + power_loglike
-
-        a, C = params
-        xmin = np.concatenate([[d.elim]*d.n for d in self.datasets])
-        expt = np.concatenate([[d.expt]*d.n for d in self.datasets])
-        N = np.concatenate([[d.n]*d.n for d in self.datasets])
-        x = np.concatenate([d.e for d in self.datasets])
-        a = a + 1  # supplying cumulative but want regular exponent
-        lam = expt * C * xmin ** (1 - a)
-        return np.sum(-(lam - gammaln(N + 1)) / N + np.log(lam) + np.log((a - 1) / xmin) - a * np.log(x / xmin))
-
-    def mcmc_powerlaw(self, nwalkers=50, nsteps=10000, a_prior=(0,np.inf), logC_prior=None, a_init=1.0, C_init=None,
-                      e_uplim=np.inf):
-        """
-        Generate a PowerLawMCMC for a power law fit of the form
-
-        f = C*e**-a
-
-        to the flare energy distribution, where f is the cumulative frequency of flares with energies greater than e.
-        This is the meat and potatoes of this whole ffd.py endeavor :)
-
-        Parameters
-        ----------
-        nwalkers : int
-            Number of walkers to use in the MCMC sampling.
-        nsteps : int
-            Number of steps to take before returning the MCMC sampler (more steps can be taken later).
-        a_prior : list or function
-            A function given the log-likelihood of different a values. An interval can also be specified as a 2-item
-            list that will be turned into a uniform distribution between these values.
-        logC_prior : list or function
-            Similar ot a_prior. Log10(C) is used because the C parameter tends to be normally-distributed in log space.
-        a_init : float or None
-            Initial value for a to start the MCMC sampling. A small random factor will be applied. If None,
-            fit_powerlaw_dirty will be used to get an a_init.
-        C_init : float or None
-            Similar to C_init. Note that the value is *not* in log space. If None, a rough estimate based on the
-            number of events detected and a_init will be used.
-
-        Returns
-        -------
-        chain : array
-            MCMC chain of a,C values, given as an [nsteps,2] array. Hence a,C = chain.T.
-        """
-
-        a_prior, logC_prior = map(_prior_boilerplate, (a_prior, logC_prior))
->>>>>>> a996f286
 
 class Observation(object):
 
@@ -257,54 +132,5 @@
         self.e = np.array(flare_energies)
         self.n = len(flare_energies)
 
-<<<<<<< HEAD
-
-=======
-    def loglike_powerlaw(self, params, e_uplim=np.inf):
-        """
-        Returns the log-likelihood of a power law fit of the form
-
-        f = C*e**-a
-
-        to the flare energy distribution, where f is the cumulative frequency of flares with energies greater than e
-        and the rate of events follows a Poisson distribution independent of event energies. Intended for use with an
-        emcee MCMC sampler.
-
-        Parameters
-        ----------
-        params : list
-            [a, C] in the distribution given above
-
-        Returns
-        -------
-        loglike : float
-            log likelihood of powerlaw fit
-
-        """
-        return self.loglike_powerlaw(params) + self.loglike_rate(params, e_uplim)
-
-    def loglike_rate(self, params, e_uplim=np.inf):
-        a, C = params
-        lam = self.expt * C * (self.elim ** -a - e_uplim ** -a)
-        # note log(gamma(n+1)) = log(n!)
-        return -lam + self.n*np.log(lam) - gammaln(self.n+1)
-
-    def loglike_powerindex(self, params, e_uplim=np.inf):
-        if self.n == 0:
-            return 0
-        a, C = params
-        a = a + 1 # want exponent for proper pdf not cumulative function for this
-        n = self.n
-        elim = self.elim
-        loglike = n * np.log((a - 1) / (elim**(1-a) - e_uplim**(1-a))) - a * np.sum(np.log(self.e))
-
-        # just a check, can be removed eventually TODO
-        if e_uplim == np.inf:
-            loglike2 = n * np.log((a - 1) / elim) - a * np.sum(np.log(self.e / elim))
-            assert np.allclose(loglike, loglike2)
-        return loglike
->>>>>>> a996f286
 
 
-
-
